MAKEFLAGS += -j2
OS := $(shell uname;)
SELINUXOPT ?= $(shell test -x /usr/sbin/selinuxenabled && selinuxenabled && echo -Z)
PREFIX ?= /usr/local
BINDIR ?= ${PREFIX}/bin
SHAREDIR ?= ${PREFIX}/share
PYTHON ?= $(shell command -v python3 python|head -n1)
DESTDIR ?= /
PATH := $(PATH):$(HOME)/.local/bin
IMAGE ?= ramalama
PYTHON_FILES := $(shell find . -path "./.venv" -prune -o -name "*.py" -print) $(shell find . -name ".venv" -prune -o -type f -perm +111 -exec grep -l "^\#!/usr/bin/env python3" {} \; 2>/dev/null || true)

default: help

help:
	@echo "Build Container Image"
	@echo
	@echo "  - make build"
	@echo "  - make build IMAGE=ramalama"
	@echo "  - make multi-arch"
	@echo "  - make multi-arch IMAGE=ramalama"
	@echo "  Build using build cache, for development only"
	@echo "  - make build IMAGE=ramalama CACHE=-C"
	@echo
	@echo "Build docs"
	@echo
	@echo "  - make docs"
	@echo
	@echo "Install ramalama"
	@echo
	@echo "  - make install"
	@echo
	@echo "Test ramalama"
	@echo
	@echo "  - make test"
	@echo
	@echo "Clean the repository"
	@echo
	@echo "  - make clean"
	@echo

install-detailed-cov-requirements:
	uv pip install ".[cov-detailed]"

.PHONY: install-cov-requirements
install-cov-requirements:
	uv pip install ".[cov]"

.PHONY: install-requirements
install-requirements:
	./install-uv.sh
	uv pip install ".[dev]"

.PHONY: install-completions
install-completions: completions
	install ${SELINUXOPT} -d -m 755 $(DESTDIR)${SHAREDIR}/bash-completion/completions
	install ${SELINUXOPT} -m 644 completions/bash-completion/completions/ramalama \
		$(DESTDIR)${SHAREDIR}/bash-completion/completions/ramalama
	install ${SELINUXOPT} -d -m 755 $(DESTDIR)${SHAREDIR}/fish/vendor_completions.d
	install ${SELINUXOPT} -m 644 completions/fish/vendor_completions.d/ramalama.fish \
		$(DESTDIR)${SHAREDIR}/fish/vendor_completions.d/ramalama.fish
	install ${SELINUXOPT} -d -m 755 $(DESTDIR)${SHAREDIR}/zsh/site
	install ${SELINUXOPT} -m 644 completions/zsh/vendor-completions/_ramalama \
		$(DESTDIR)${SHAREDIR}/zsh/vendor-completions/_ramalama

.PHONY: install-shortnames
install-shortnames:
	install ${SELINUXOPT} -d -m 755 $(DESTDIR)$(SHAREDIR)/ramalama
	install ${SELINUXOPT} -m 644 shortnames/shortnames.conf \
		$(DESTDIR)$(SHAREDIR)/ramalama

.PHONY: completions
completions:
	mkdir -p completions/bash-completion/completions
	register-python-argcomplete --shell bash ramalama > completions/bash-completion/completions/ramalama

	mkdir -p completions/fish/vendor_completions.d
	register-python-argcomplete --shell fish ramalama > completions/fish/vendor_completions.d/ramalama.fish

	mkdir -p completions/zsh/vendor-completions
	-register-python-argcomplete --shell zsh ramalama > completions/zsh/vendor-completions/_ramalama

.PHONY: install
install: docs completions
	RAMALAMA_VERSION=$(RAMALAMA_VERSION) \
	pip install . --no-deps --root $(DESTDIR) --prefix ${PREFIX}

.PHONY: build
build:
	./container_build.sh ${CACHE} build $(IMAGE) -v "$(VERSION)"

.PHONY: build-rm
build-rm:
	./container_build.sh ${CACHE} -r build $(IMAGE) -v "$(VERSION)"

.PHONY: build_multi_arch
build_multi_arch:
	./container_build.sh ${CACHE} multi-arch $(IMAGE) -v "$(VERSION)"

.PHONY: install-docs
install-docs: docs
	make -C docs install

.PHONY: docs
docs:
	make -C docs

.PHONY: lint
lint:
ifneq (,$(wildcard /usr/bin/python3))
	/usr/bin/python3 -m compileall -q .
endif

	! grep -ri --exclude-dir ".venv" --exclude-dir "*/.venv" "#\!/usr/bin/python3" .
	flake8 $(PYTHON_FILES)
	shellcheck *.sh */*.sh */*/*.sh

.PHONY: check-format
check-format:
	black --check --diff $(PYTHON_FILES)
	isort --check --diff $(PYTHON_FILES)

.PHONY: format
format:
<<<<<<< HEAD
	black */*.py */*/*.py libexec/* bin/* test/**/*.py
	isort */*.py */*/*.py libexec/* bin/* test/**/*.py
=======
	black $(PYTHON_FILES)
	isort $(PYTHON_FILES)
>>>>>>> e9fac56a

.PHONY: codespell
codespell:
	codespell --dictionary=-  --ignore-words-list "cann" -w --skip="*/venv*"

.PHONY: test-run
test-run:
	_RAMALAMA_TEST=local RAMALAMA=$(CURDIR)/bin/ramalama bats -T test/system/030-run.bats
	_RAMALAMA_OPTIONS=--nocontainer _RAMALAMA_TEST=local bats -T test/system/030-run.bats

.PHONY: validate
validate: codespell lint check-format
ifeq ($(OS),Linux)
	hack/man-page-checker
	hack/xref-helpmsgs-manpages
endif

.PHONY: pypi
pypi:   clean
	make docs
	python3 -m build --sdist
	python3 -m build --wheel
	python3 -m twine upload dist/*

.PHONY: bats
bats:
	RAMALAMA=$(CURDIR)/bin/ramalama bats -T test/system/

.PHONY: bats-nocontainer
bats-nocontainer:
	_RAMALAMA_TEST_OPTS=--nocontainer RAMALAMA=$(CURDIR)/bin/ramalama bats -T test/system/

.PHONY: bats-docker
bats-docker:
	_RAMALAMA_TEST_OPTS=--engine=docker RAMALAMA=$(CURDIR)/bin/ramalama bats -T test/system/

.PHONY: ci
ci:
	test/ci.sh

.PHONY: unit-tests
unit-tests:
	PYTHONPATH=. pytest test/unit/

.PHONY: cov-run
cov-run: install-cov-requirements
	PYTHONPATH=. coverage run -m pytest test/unit/

.PHONY: cov-tests
cov-tests: cov-run
	PYTHONPATH=. coverage report

.PHONY: detailed-cov-tests
detailed-cov-tests: install-detailed-cov-requirements cov-run
	PYTHONPATH=. coverage report -m
	PYTHONPATH=. coverage html
	PYTHONPATH=. coverage json
	PYTHONPATH=. coverage lcov
	PYTHONPATH=. coverage xml


.PHONY: end-to-end-tests
end-to-end-tests: validate bats bats-nocontainer ci
	make clean
	hack/tree_status.sh

.PHONY: test
test: tests

.PHONY: tests
tests: unit-tests end-to-end-tests

.PHONY: clean
clean:
	@find . -name \*~ -delete
	@find . -name \*# -delete
	@find . -name \*.rej -delete
	@find . -name \*.orig -delete
	rm -rf $$(<.gitignore)
	make -C docs clean<|MERGE_RESOLUTION|>--- conflicted
+++ resolved
@@ -122,13 +122,8 @@
 
 .PHONY: format
 format:
-<<<<<<< HEAD
-	black */*.py */*/*.py libexec/* bin/* test/**/*.py
-	isort */*.py */*/*.py libexec/* bin/* test/**/*.py
-=======
 	black $(PYTHON_FILES)
 	isort $(PYTHON_FILES)
->>>>>>> e9fac56a
 
 .PHONY: codespell
 codespell:
